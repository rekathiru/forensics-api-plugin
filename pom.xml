--- conflicted
+++ resolved
@@ -4,11 +4,7 @@
   <parent>
     <groupId>org.jvnet.hudson.plugins</groupId>
     <artifactId>analysis-pom</artifactId>
-<<<<<<< HEAD
     <version>5.21.0</version>
-=======
-    <version>5.19.0</version>
->>>>>>> 915c683d
     <relativePath />
   </parent>
 
@@ -32,13 +28,8 @@
     <testcontainers.version>1.16.3</testcontainers.version>
 
     <!-- Jenkins Plugin Dependencies Versions -->
-<<<<<<< HEAD
     <plugin-util-api.version>2.16.0-rc494.25bb2677a986</plugin-util-api.version>
-    <data-tables-api.version>1.11.4-3</data-tables-api.version>
-=======
-    <plugin-util-api.version>2.15.0</plugin-util-api.version>
     <data-tables-api.version>1.11.4-4</data-tables-api.version>
->>>>>>> 915c683d
     <jquery3-api.version>3.6.0-2</jquery3-api.version>
     <font-awesome-api.version>6.0.0-1</font-awesome-api.version>
     <bootstrap5-api.version>5.1.3-6</bootstrap5-api.version>
