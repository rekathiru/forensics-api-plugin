<project xmlns="http://maven.apache.org/POM/4.0.0" xmlns:xsi="http://www.w3.org/2001/XMLSchema-instance"
         xsi:schemaLocation="http://maven.apache.org/POM/4.0.0 http://maven.apache.org/maven-v4_0_0.xsd">
  <modelVersion>4.0.0</modelVersion>

  <parent>
    <groupId>org.jenkins-ci.plugins</groupId>
    <artifactId>plugin</artifactId>
<<<<<<< HEAD
    <version>3.51</version>
    <relativePath/>
=======
    <version>3.53</version>
    <relativePath />
>>>>>>> 8c302ba8
  </parent>

  <artifactId>forensics-api</artifactId>
  <groupId>io.jenkins.plugins</groupId>
  <packaging>hpi</packaging>
  <name>Forensics API Plugin</name>
  <version>0.6.2-SNAPSHOT</version>
  <description>Jenkins plug-that defines an API to mine and analyze data from a repository.</description>

  <properties>
    <project.build.sourceEncoding>UTF-8</project.build.sourceEncoding>
    <jenkins.version>2.138.4</jenkins.version>
    <java.level>8</java.level>
    <jenkins-test-harness.version>2.49</jenkins-test-harness.version>
    <spotbugs.failOnError>false</spotbugs.failOnError>
    <slf4j.version>1.7.29</slf4j.version>
    <codingstyle.version>0.2.7</codingstyle.version>

    <module.name>${project.groupId}.forensics.api</module.name>
    <url>https://github.com/jenkinsci/forensics-api-plugin</url>

    <!-- Library Dependencies Versions -->
    <error-prone.version>2.3.3</error-prone.version>
    <spotbugs.annotations>3.1.12</spotbugs.annotations>
    <commons.lang.version>3.9</commons.lang.version>
    <eclipse-collections.version>9.2.0</eclipse-collections.version>

    <font-awesome-api.version>5.10.1-1-beta1</font-awesome-api.version>
    <jquery3-api.version>3.4.1-1-beta1</jquery3-api.version>
    <popper-api.version>1.15.0-1-beta1</popper-api.version>
    <bootstrap4-api.version>4.1.3-1-beta2</bootstrap4-api.version>
    <data-tables-api.version>1.10.20-1-beta3</data-tables-api.version>
    <echarts-api.version>4.4.0-1-beta2-SNAPSHOT</echarts-api.version>

    <!-- Jenkins Plugin Dependencies Versions -->
    <workflow-api.version>2.34</workflow-api.version>
    <workflow-cps.version>2.67</workflow-cps.version>
    <workflow-job.version>2.32</workflow-job.version>

    <!-- Test Library Dependencies Versions -->
    <junit.version>5.5.2</junit.version>
    <junit-platform-launcher.version>1.5.2</junit-platform-launcher.version>
    <mockito.version>3.1.0</mockito.version>
    <assertj.version>3.14.0</assertj.version>
    <archunit.version>0.12.0</archunit.version>
    <json-unit-fluent.version>2.11.1</json-unit-fluent.version>

    <!-- Maven plug-in versions -->
    <maven-pmd-plugin.version>3.12.0</maven-pmd-plugin.version>
    <pmd.version>6.19.0</pmd.version>
    <maven-checkstyle-plugin.version>3.1.0</maven-checkstyle-plugin.version>
    <checkstyle.version>8.26</checkstyle.version>
    <spotbugs-maven-plugin.version>3.1.12.2</spotbugs-maven-plugin.version>
    <jacoco-maven-plugin.version>0.8.5</jacoco-maven-plugin.version>
    <maven-surefire.plugin>3.0.0-M4</maven-surefire.plugin>
    <maven-failsafe.plugin>3.0.0-M4</maven-failsafe.plugin>
    <jar.maven.plugin>3.0.2</jar.maven.plugin>
    <versions-maven-pluxgin.version>2.7</versions-maven-pluxgin.version>
    <depgraph-maven-plugin.version>3.3.0</depgraph-maven-plugin.version>
    <animal-sniffer-maven-plugin.version>1.18</animal-sniffer-maven-plugin.version>
    <maven-hpi-plugin.version>2.5</maven-hpi-plugin.version>
    <maven-javadoc-plugin.version>3.1.1</maven-javadoc-plugin.version>
    <maven-jar-plugin.version>3.2.0</maven-jar-plugin.version>
    <pitest-maven.plugin>1.4.10</pitest-maven.plugin>
    <pitest-maven.junit5.plugin>0.10</pitest-maven.junit5.plugin>
    <revapi-maven-plugin.version>0.11.2</revapi-maven-plugin.version>
    <revapi-java.version>0.20.0</revapi-java.version>
    <assertj-assertions-generator-maven-plugin.version>2.2.0</assertj-assertions-generator-maven-plugin.version>

  </properties>

  <licenses>
    <license>
      <name>MIT license</name>
      <comments>All source code is under the MIT license.</comments>
    </license>
  </licenses>

  <developers>
    <developer>
      <name>Ullrich Hafner</name>
      <id>uhafner</id>
      <email>ullrich.hafner@gmail.com</email>
    </developer>
  </developers>

  <dependencyManagement>
    <dependencies>
      <dependency>
        <groupId>org.hamcrest</groupId>
        <artifactId>hamcrest-core</artifactId>
        <version>2.2</version>
      </dependency>
      <dependency>
        <groupId>org.ow2.asm</groupId>
        <artifactId>asm</artifactId>
        <version>5.0.4</version>
      </dependency>
      <dependency>
        <groupId>org.jenkins-ci</groupId>
        <artifactId>annotation-indexer</artifactId>
        <version>1.12</version>
      </dependency>
      <dependency>
        <groupId>org.jenkins-ci.plugins</groupId>
        <artifactId>junit</artifactId>
        <version>1.3</version>
      </dependency>
      <dependency>
        <groupId>org.jenkins-ci.plugins.workflow</groupId>
        <artifactId>workflow-step-api</artifactId>
        <version>2.19</version>
      </dependency>
      <dependency>
        <groupId>org.slf4j</groupId>
        <artifactId>slf4j-api</artifactId>
        <version>${slf4j.version}</version>
      </dependency>
    </dependencies>
  </dependencyManagement>

  <dependencies>

    <!-- Project Dependencies -->
    <dependency>
      <groupId>org.slf4j</groupId>
      <artifactId>slf4j-nop</artifactId>
      <version>${slf4j.version}</version>
    </dependency>
    <dependency>
      <groupId>com.github.spotbugs</groupId>
      <artifactId>spotbugs-annotations</artifactId>
      <version>${spotbugs.annotations}</version>
    </dependency>
    <dependency>
      <groupId>com.google.errorprone</groupId>
      <artifactId>error_prone_annotations</artifactId>
      <version>${error-prone.version}</version>
    </dependency>
    <dependency>
      <groupId>org.apache.commons</groupId>
      <artifactId>commons-lang3</artifactId>
      <version>${commons.lang.version}</version>
    </dependency>

    <dependency>
      <groupId>io.jenkins.plugins</groupId>
      <artifactId>font-awesome-api</artifactId>
      <version>${font-awesome-api.version}</version>
    </dependency>
    <dependency>
      <groupId>io.jenkins.plugins</groupId>
      <artifactId>bootstrap4-api</artifactId>
      <version>${bootstrap4-api.version}</version>
    </dependency>
    <dependency>
      <groupId>io.jenkins.plugins</groupId>
      <artifactId>jquery3-api</artifactId>
      <version>${jquery3-api.version}</version>
    </dependency>
    <dependency>
      <groupId>io.jenkins.plugins</groupId>
      <artifactId>echarts-api</artifactId>
      <version>${echarts-api.version}</version>
    </dependency>
    <dependency>
      <groupId>io.jenkins.plugins</groupId>
      <artifactId>data-tables-api</artifactId>
      <version>${data-tables-api.version}</version>
    </dependency>

    <dependency>
      <groupId>org.jenkins-ci.plugins.workflow</groupId>
      <artifactId>workflow-api</artifactId>
      <version>${workflow-api.version}</version>
    </dependency>
    <dependency>
      <groupId>org.jenkins-ci.plugins.workflow</groupId>
      <artifactId>workflow-cps</artifactId>
      <version>${workflow-cps.version}</version>
    </dependency>
    <dependency>
      <groupId>org.jenkins-ci.plugins.workflow</groupId>
      <artifactId>workflow-job</artifactId>
      <version>${workflow-job.version}</version>
    </dependency>

    <!-- Test Dependencies -->
    <dependency>
      <groupId>org.eclipse.collections</groupId>
      <artifactId>eclipse-collections-api</artifactId>
      <version>${eclipse-collections.version}</version>
      <scope>test</scope>
    </dependency>
    <dependency>
      <groupId>org.eclipse.collections</groupId>
      <artifactId>eclipse-collections</artifactId>
      <version>${eclipse-collections.version}</version>
      <scope>test</scope>
    </dependency>
    <dependency>
      <groupId>org.junit.jupiter</groupId>
      <artifactId>junit-jupiter-api</artifactId>
      <version>${junit.version}</version>
      <scope>test</scope>
    </dependency>
    <dependency>
      <groupId>org.junit.jupiter</groupId>
      <artifactId>junit-jupiter-engine</artifactId>
      <version>${junit.version}</version>
      <scope>test</scope>
    </dependency>
    <dependency>
      <groupId>org.junit.vintage</groupId>
      <artifactId>junit-vintage-engine</artifactId>
      <version>${junit.version}</version>
      <scope>test</scope>
    </dependency>
    <dependency>
      <groupId>junit</groupId>
      <artifactId>junit</artifactId>
      <version>4.12</version>
      <scope>test</scope>
    </dependency>
    <dependency>
      <groupId>org.junit.platform</groupId>
      <artifactId>junit-platform-launcher</artifactId>
      <version>${junit-platform-launcher.version}</version>
      <scope>test</scope>
    </dependency>
    <dependency>
      <groupId>org.junit.jupiter</groupId>
      <artifactId>junit-jupiter-params</artifactId>
      <version>${junit.version}</version>
      <scope>test</scope>
    </dependency>
    <dependency>
      <groupId>org.mockito</groupId>
      <artifactId>mockito-core</artifactId>
      <version>${mockito.version}</version>
      <scope>test</scope>
    </dependency>
    <dependency>
      <groupId>org.assertj</groupId>
      <artifactId>assertj-core</artifactId>
      <version>${assertj.version}</version>
      <scope>test</scope>
    </dependency>
    <dependency>
      <groupId>com.tngtech.archunit</groupId>
      <artifactId>archunit-junit5-api</artifactId>
      <version>${archunit.version}</version>
      <scope>test</scope>
    </dependency>
    <dependency>
      <groupId>com.tngtech.archunit</groupId>
      <artifactId>archunit-junit5-engine</artifactId>
      <version>${archunit.version}</version>
      <scope>test</scope>
    </dependency>
    <dependency>
      <groupId>net.javacrumbs.json-unit</groupId>
      <artifactId>json-unit-assertj</artifactId>
      <version>${json-unit-fluent.version}</version>
      <scope>test</scope>
    </dependency>

    <dependency>
      <groupId>org.jenkins-ci.main</groupId>
      <artifactId>jenkins-test-harness</artifactId>
      <version>${jenkins-test-harness.version}</version>
      <exclusions>
        <exclusion>
          <groupId>org.jenkins-ci.main</groupId>
          <artifactId>jenkins-test-harness-htmlunit</artifactId>
        </exclusion>
      </exclusions>
    </dependency>
    <dependency>
      <groupId>org.jenkins-ci.main</groupId>
      <artifactId>jenkins-test-harness-htmlunit</artifactId>
      <version>2.36.0-1</version>
    </dependency>

  </dependencies>

  <build>
    <plugins>
      <plugin>
        <groupId>org.apache.maven.plugins</groupId>
        <artifactId>maven-jar-plugin</artifactId>
        <version>${maven-jar-plugin.version}</version>
        <configuration>
          <archive>
            <manifestEntries>
              <Built-By>Ullrich Hafner</Built-By>
              <Url>${project.scm.url}</Url>
              <Jenkins-ClassFilter-Whitelisted>true</Jenkins-ClassFilter-Whitelisted>
              <Automatic-Module-Name>${module.name}</Automatic-Module-Name>
            </manifestEntries>
          </archive>
        </configuration>
        <executions>
          <execution>
            <goals>
              <goal>test-jar</goal>
            </goals>
            <configuration>
              <includes>
                <include>**/*Assert*</include>
                <include>**/*PathStubs*</include>
              </includes>
            </configuration>
          </execution>
        </executions>
      </plugin>
      <plugin>
        <artifactId>maven-surefire-plugin</artifactId>
        <version>${maven-surefire.plugin}</version>
        <configuration>
          <excludes>
            <exclude>**/*ITest.*</exclude>
            <exclude>**/InjectedTest.*</exclude>
          </excludes>
        </configuration>
        <dependencies>
          <dependency>
            <groupId>com.tngtech.archunit</groupId>
            <artifactId>archunit-junit5-engine</artifactId>
            <version>${archunit.version}</version>
          </dependency>
        </dependencies>
      </plugin>
      <plugin>
        <artifactId>maven-failsafe-plugin</artifactId>
        <version>${maven-failsafe.plugin}</version>
        <configuration>
          <includes>
            <include>**/*ITest.*</include>
            <include>**/*InjectedTest.*</include>
          </includes>
          <reuseForks>false</reuseForks>
        </configuration>
        <executions>
          <execution>
            <goals>
              <goal>integration-test</goal>
              <goal>verify</goal>
            </goals>
          </execution>
        </executions>
      </plugin>
      <plugin>
        <artifactId>maven-javadoc-plugin</artifactId>
        <version>${maven-javadoc-plugin.version}</version>
        <configuration>
          <additionalOptions>-Xdoclint:all</additionalOptions>
          <failOnWarnings>false</failOnWarnings>
        </configuration>
        <executions>
          <execution>
            <goals>
              <goal>javadoc</goal>
            </goals>
            <!-- As soon as possible but after required generate-sources phase -->
            <phase>process-sources</phase>
          </execution>
        </executions>
      </plugin>
      <plugin>
        <groupId>org.pitest</groupId>
        <artifactId>pitest-maven</artifactId>
        <version>${pitest-maven.plugin}</version>
        <dependencies>
          <dependency>
            <groupId>org.pitest</groupId>
            <artifactId>pitest-junit5-plugin</artifactId>
            <version>${pitest-maven.junit5.plugin}</version>
          </dependency>
        </dependencies>
        <configuration>
          <outputFormats>XML,HTML</outputFormats>
          <verbose>true</verbose>
          <targetClasses>
            <param>io.jenkins.plugins.*</param>
          </targetClasses>
          <targetTests>
            <param>io.jenkins.plugins.*</param>
          </targetTests>
          <excludedTestClasses>
            <param>*ITest</param>
          </excludedTestClasses>
        </configuration>
      </plugin>
      <plugin>
        <groupId>org.apache.maven.plugins</groupId>
        <artifactId>maven-checkstyle-plugin</artifactId>
        <version>${maven-checkstyle-plugin.version}</version>
        <executions>
          <execution>
            <id>run-checkstyle</id>
            <goals>
              <goal>checkstyle</goal>
            </goals>
            <phase>verify</phase>
          </execution>
        </executions>
        <configuration>
          <failOnViolation>false</failOnViolation>
          <configLocation>checkstyle-configuration.xml</configLocation>
          <includeTestSourceDirectory>true</includeTestSourceDirectory>
          <excludes>**/*Assert*.java,**/InjectedTest.java,**/Messages.java</excludes>
        </configuration>
        <dependencies>
          <dependency>
            <groupId>com.puppycrawl.tools</groupId>
            <artifactId>checkstyle</artifactId>
            <version>${checkstyle.version}</version>
          </dependency>
          <dependency>
            <groupId>edu.hm.hafner</groupId>
            <artifactId>codingstyle</artifactId>
            <version>${codingstyle.version}</version>
          </dependency>
        </dependencies>
      </plugin>
      <plugin>
        <groupId>org.apache.maven.plugins</groupId>
        <artifactId>maven-pmd-plugin</artifactId>
        <version>${maven-pmd-plugin.version}</version>
        <executions>
          <execution>
            <id>run-pmd</id>
            <goals>
              <goal>pmd</goal>
              <goal>cpd</goal>
            </goals>
            <phase>verify</phase>
          </execution>
        </executions>
        <configuration>
          <rulesets>
            <ruleset>pmd-configuration.xml</ruleset>
          </rulesets>
          <excludeRoots>
            <excludeRoot>target/generated-sources/localizer</excludeRoot>
            <excludeRoot>target/generated-test-sources/assertj-assertions</excludeRoot>
          </excludeRoots>
          <excludes>
            <exclude>**/InjectedTest.java</exclude>
          </excludes>
          <includeTests>true</includeTests>
          <minimumTokens>50</minimumTokens>
        </configuration>
        <dependencies>
          <dependency>
            <groupId>net.sourceforge.pmd</groupId>
            <artifactId>pmd-core</artifactId>
            <version>${pmd.version}</version>
          </dependency>
          <dependency>
            <groupId>net.sourceforge.pmd</groupId>
            <artifactId>pmd-java</artifactId>
            <version>${pmd.version}</version>
          </dependency>
          <dependency>
            <groupId>edu.hm.hafner</groupId>
            <artifactId>codingstyle</artifactId>
            <version>${codingstyle.version}</version>
          </dependency>
        </dependencies>
      </plugin>
      <plugin>
        <groupId>com.github.spotbugs</groupId>
        <artifactId>spotbugs-maven-plugin</artifactId>
        <version>${spotbugs-maven-plugin.version}</version>
        <executions>
          <execution>
            <id>run-spotbugs</id>
            <goals>
              <goal>spotbugs</goal>
            </goals>
            <phase>verify</phase>
          </execution>
        </executions>
        <configuration>
          <failOnError>false</failOnError>
          <xmlOutput>true</xmlOutput>
          <threshold>Low</threshold>
          <effort>Max</effort>
          <relaxed>false</relaxed>
          <fork>true</fork>
          <excludeFilterFile>spotbugs-exclusion-filter.xml</excludeFilterFile>
          <includeTests>true</includeTests>
        </configuration>
        <dependencies>
          <dependency>
            <groupId>edu.hm.hafner</groupId>
            <artifactId>codingstyle</artifactId>
            <version>${codingstyle.version}</version>
          </dependency>
        </dependencies>
      </plugin>
      <plugin>
        <groupId>org.revapi</groupId>
        <artifactId>revapi-maven-plugin</artifactId>
        <version>${revapi-maven-plugin.version}</version>
        <dependencies>
          <dependency>
            <groupId>org.revapi</groupId>
            <artifactId>revapi-java</artifactId>
            <version>${revapi-java.version}</version>
          </dependency>
          <dependency>
            <groupId>io.jenkins.tools</groupId>
            <artifactId>revapi-hpi-extractor</artifactId>
            <version>1.0.1</version>
          </dependency>
        </dependencies>
        <configuration>
          <skip>true</skip>
          <analysisConfiguration>
            <revapi.semver.ignore>
              <enabled>true</enabled>
            </revapi.semver.ignore>
            <revapi.ignore>
              <item>
                <regex>true</regex>
                <code>java.class.nonPublicPartOfAPI</code>
                <classQualifiedName>org.jvnet.hudson.*</classQualifiedName>
                <justification>Not relevant</justification>
              </item>
              <item>
                <regex>true</regex>
                <code>java.class.nonPublicPartOfAPI</code>
                <classQualifiedName>net.sf.json.*</classQualifiedName>
                <justification>Not relevant</justification>
              </item>
              <item>
                <regex>true</regex>
                <code>java.class.nonPublicPartOfAPI</code>
                <classQualifiedName>hudson.*</classQualifiedName>
                <justification>Not relevant</justification>
              </item>
              <item>
                <regex>true</regex>
                <code>java.class.nonPublicPartOfAPI</code>
                <classQualifiedName>org.kohsuke.*</classQualifiedName>
                <justification>Not relevant</justification>
              </item>
            </revapi.ignore>
          </analysisConfiguration>
        </configuration>
        <executions>
          <execution>
            <id>run-revapi</id>
            <goals>
              <goal>check</goal>
            </goals>
            <phase>verify</phase>
          </execution>
        </executions>
      </plugin>
      <plugin>
        <groupId>org.assertj</groupId>
        <artifactId>assertj-assertions-generator-maven-plugin</artifactId>
        <version>${assertj-assertions-generator-maven-plugin.version}</version>
        <executions>
          <execution>
            <goals>
              <goal>generate-assertions</goal>
            </goals>
          </execution>
        </executions>
        <configuration>
          <packages>
            <package>io.jenkins.plugins.forensics</package>
          </packages>
          <excludes>
            <exclude>.*ITest</exclude>
            <exclude>.*Action</exclude>
          </excludes>
          <entryPointClassPackage>io.jenkins.plugins.forensics.assertions</entryPointClassPackage>
          <cleanTargetDir>true</cleanTargetDir>
          <hierarchical>false</hierarchical>
          <generateBddAssertions>false</generateBddAssertions>
          <generateJUnitSoftAssertions>false</generateJUnitSoftAssertions>
          <templates>
            <templatesDirectory>${project.basedir}/etc/templates/</templatesDirectory>
            <assertionsEntryPointClass>assertions_entry_point_class_template.txt</assertionsEntryPointClass>
          </templates>
        </configuration>
      </plugin>
    </plugins>
    <pluginManagement>
      <plugins>
        <plugin>
          <groupId>org.codehaus.mojo</groupId>
          <artifactId>animal-sniffer-maven-plugin</artifactId>
          <version>${animal-sniffer-maven-plugin.version}</version>
        </plugin>
        <plugin>
          <groupId>org.codehaus.mojo</groupId>
          <artifactId>versions-maven-plugin</artifactId>
          <version>${versions-maven-plugin.version}</version>
        </plugin>
        <plugin>
          <artifactId>maven-enforcer-plugin</artifactId>
          <executions>
            <execution>
              <id>display-info</id>
              <configuration>
                <rules>
                  <enforceBytecodeVersion>
                    <ignoreClasses>
                      <!-- asm dependency from PMD contains a java9 module-info.class -->
                      <ignoreClass>module-info</ignoreClass>
                      <!-- Junit >= 5.3 contains some java9 classes -->
                      <ignoreClass>**/ModuleUtils*</ignoreClass>
                    </ignoreClasses>
                  </enforceBytecodeVersion>
                </rules>
              </configuration>
            </execution>
          </executions>
        </plugin>
        <plugin>
          <groupId>com.github.ferstl</groupId>
          <artifactId>depgraph-maven-plugin</artifactId>
          <version>${depgraph-maven-plugin.version}</version>
          <configuration>
            <graphFormat>puml</graphFormat>
            <scope>runtime</scope>
            <excludes>
            </excludes>
            <showVersions>true</showVersions>
            <transitiveExcludes>
              <exclude>*</exclude>
            </transitiveExcludes>
          </configuration>
        </plugin>
        <plugin>
          <groupId>org.jacoco</groupId>
          <artifactId>jacoco-maven-plugin</artifactId>
          <version>${jacoco-maven-plugin.version}</version>
          <configuration>
            <includes>
              <include>io/jenkins/plugins/**/*</include>
            </includes>
          </configuration>
          <executions>
            <execution>
              <goals>
                <goal>prepare-agent</goal>
              </goals>
            </execution>
            <execution>
              <id>report</id>
              <phase>prepare-package</phase>
              <goals>
                <goal>report</goal>
              </goals>
            </execution>
          </executions>
        </plugin>
      </plugins>
    </pluginManagement>
  </build>

  <scm>
    <connection>scm:git:git://github.com/jenkinsci/${project.artifactId}-plugin.git</connection>
    <developerConnection>scm:git:git@github.com:jenkinsci/${project.artifactId}-plugin.git</developerConnection>
    <url>https://github.com/jenkinsci/${project.artifactId}-plugin</url>
    <tag>HEAD</tag>
  </scm>

  <repositories>
    <repository>
      <id>repo.jenkins-ci.org</id>
      <url>https://repo.jenkins-ci.org/public/</url>
    </repository>
  </repositories>

  <pluginRepositories>
    <pluginRepository>
      <id>repo.jenkins-ci.org</id>
      <url>https://repo.jenkins-ci.org/public/</url>
    </pluginRepository>
  </pluginRepositories>

</project>
<|MERGE_RESOLUTION|>--- conflicted
+++ resolved
@@ -5,13 +5,8 @@
   <parent>
     <groupId>org.jenkins-ci.plugins</groupId>
     <artifactId>plugin</artifactId>
-<<<<<<< HEAD
-    <version>3.51</version>
+    <version>3.53</version>
     <relativePath/>
-=======
-    <version>3.53</version>
-    <relativePath />
->>>>>>> 8c302ba8
   </parent>
 
   <artifactId>forensics-api</artifactId>
