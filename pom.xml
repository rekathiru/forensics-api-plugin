<project xmlns="http://maven.apache.org/POM/4.0.0" xmlns:xsi="http://www.w3.org/2001/XMLSchema-instance" xsi:schemaLocation="http://maven.apache.org/POM/4.0.0 http://maven.apache.org/maven-v4_0_0.xsd">
  <modelVersion>4.0.0</modelVersion>

  <parent>
    <groupId>org.jvnet.hudson.plugins</groupId>
    <artifactId>analysis-pom</artifactId>
<<<<<<< HEAD
    <version>5.6.0</version>
=======
    <version>5.7.0</version>
>>>>>>> 8c61835c
    <relativePath />
  </parent>

  <artifactId>forensics-api</artifactId>
  <groupId>io.jenkins.plugins</groupId>
  <packaging>hpi</packaging>
  <name>Forensics API Plugin</name>
  <version>${revision}${changelist}</version>

  <description>Defines an API for Jenkins to mine and analyze data from a source code repository.</description>
  <url>https://github.com/jenkinsci/forensics-api-plugin</url>

  <properties>
    <revision>1.1.0</revision>
    <changelist>-SNAPSHOT</changelist>

    <module.name>${project.groupId}.forensics.api</module.name>

    <!-- Library Dependencies Versions -->
    <eclipse-collections.version>9.2.0</eclipse-collections.version>

    <!-- Jenkins Plugin Dependencies Versions -->
    <plugin-util-api.version>2.2.0</plugin-util-api.version>
    <data-tables-api.version>1.10.23-3</data-tables-api.version>
<<<<<<< HEAD
    <echarts-api.version>5.1.0-3-rc440.bf1a5b2177c1</echarts-api.version>
    <font-awesome-api.version>5.15.2-2</font-awesome-api.version>
    <bootstrap5-api.version>5.0.0-1</bootstrap5-api.version>
=======
    <echarts-api.version>5.0.1-1</echarts-api.version>
    <jquery3-api.version>3.6.0-1</jquery3-api.version>
    <bootstrap4-api.version>4.6.0-3</bootstrap4-api.version>
    <font-awesome-api.version>5.15.3-2</font-awesome-api.version>
    <popper-api.version>1.16.1-2</popper-api.version>
>>>>>>> 8c61835c

  </properties>

  <licenses>
    <license>
      <name>MIT license</name>
      <comments>All source code is under the MIT license.</comments>
    </license>
  </licenses>

  <developers>
    <developer>
      <name>Ullrich Hafner</name>
      <id>uhafner</id>
      <email>ullrich.hafner@gmail.com</email>
    </developer>
  </developers>

  <dependencies>

    <dependency>
      <groupId>io.jenkins.plugins</groupId>
      <artifactId>plugin-util-api</artifactId>
      <version>${plugin-util-api.version}</version>
    </dependency>

    <!-- Jenkins Plugin Dependencies -->
    <dependency>
      <groupId>io.jenkins.plugins</groupId>
      <artifactId>font-awesome-api</artifactId>
      <version>${font-awesome-api.version}</version>
    </dependency>
    <dependency>
      <groupId>io.jenkins.plugins</groupId>
      <artifactId>bootstrap5-api</artifactId>
      <version>${bootstrap5-api.version}</version>
    </dependency>
    <dependency>
      <groupId>io.jenkins.plugins</groupId>
      <artifactId>jquery3-api</artifactId>
    </dependency>
    <dependency>
      <groupId>io.jenkins.plugins</groupId>
      <artifactId>echarts-api</artifactId>
      <version>${echarts-api.version}</version>
    </dependency>
    <dependency>
      <groupId>io.jenkins.plugins</groupId>
      <artifactId>data-tables-api</artifactId>
      <version>${data-tables-api.version}</version>
    </dependency>

    <dependency>
      <groupId>org.jenkins-ci.plugins.workflow</groupId>
      <artifactId>workflow-api</artifactId>
    </dependency>
    <dependency>
      <groupId>org.jenkins-ci.plugins.workflow</groupId>
      <artifactId>workflow-multibranch</artifactId>
    </dependency>
    <dependency>
      <groupId>org.jenkins-ci.plugins.workflow</groupId>
      <artifactId>workflow-cps</artifactId>
    </dependency>
    <dependency>
      <groupId>org.jenkins-ci.plugins.workflow</groupId>
      <artifactId>workflow-job</artifactId>
    </dependency>
    <dependency>
      <groupId>org.jenkins-ci.plugins</groupId>
      <artifactId>branch-api</artifactId>
    </dependency>

    <!-- Test Dependencies -->
    <dependency>
      <groupId>io.jenkins.plugins</groupId>
      <artifactId>plugin-util-api</artifactId>
      <version>${plugin-util-api.version}</version>
      <scope>test</scope>
      <type>test-jar</type>
    </dependency>

    <dependency>
      <groupId>org.mockito</groupId>
      <artifactId>mockito-inline</artifactId>
      <version>${mockito.version}</version>
      <scope>test</scope>
    </dependency>

  </dependencies>

  <build>
    <plugins>
      <plugin>
        <groupId>org.assertj</groupId>
        <artifactId>assertj-assertions-generator-maven-plugin</artifactId>
        <configuration>
          <packages combine.children="append">
            <package>io.jenkins.plugins.forensics</package>
          </packages>
          <excludes combine.children="append">
          </excludes>
          <entryPointClassPackage>io.jenkins.plugins.forensics.assertions</entryPointClassPackage>
        </configuration>
      </plugin>
    </plugins>
  </build>

  <scm>
    <connection>scm:git:git://github.com/jenkinsci/forensics-api-plugin.git</connection>
    <developerConnection>scm:git:git@github.com:jenkinsci/forensics-api-plugin.git</developerConnection>
    <url>https://github.com/jenkinsci/forensics-api-plugin</url>
    <tag>${scmTag}</tag>
  </scm>

  <repositories>
    <repository>
      <id>repo.jenkins-ci.org</id>
      <url>https://repo.jenkins-ci.org/public/</url>
    </repository>
    <repository>
      <id>incrementals.jenkins-ci.org</id>
      <url>https://repo.jenkins-ci.org/incrementals/</url>
    </repository>
  </repositories>

  <pluginRepositories>
    <pluginRepository>
      <id>repo.jenkins-ci.org</id>
      <url>https://repo.jenkins-ci.org/public/</url>
    </pluginRepository>
  </pluginRepositories>

</project>
<|MERGE_RESOLUTION|>--- conflicted
+++ resolved
@@ -4,11 +4,7 @@
   <parent>
     <groupId>org.jvnet.hudson.plugins</groupId>
     <artifactId>analysis-pom</artifactId>
-<<<<<<< HEAD
-    <version>5.6.0</version>
-=======
     <version>5.7.0</version>
->>>>>>> 8c61835c
     <relativePath />
   </parent>
 
@@ -33,17 +29,10 @@
     <!-- Jenkins Plugin Dependencies Versions -->
     <plugin-util-api.version>2.2.0</plugin-util-api.version>
     <data-tables-api.version>1.10.23-3</data-tables-api.version>
-<<<<<<< HEAD
+    <jquery3-api.version>3.6.0-1</jquery3-api.version>
+    <font-awesome-api.version>5.15.3-2</font-awesome-api.version>
     <echarts-api.version>5.1.0-3-rc440.bf1a5b2177c1</echarts-api.version>
-    <font-awesome-api.version>5.15.2-2</font-awesome-api.version>
     <bootstrap5-api.version>5.0.0-1</bootstrap5-api.version>
-=======
-    <echarts-api.version>5.0.1-1</echarts-api.version>
-    <jquery3-api.version>3.6.0-1</jquery3-api.version>
-    <bootstrap4-api.version>4.6.0-3</bootstrap4-api.version>
-    <font-awesome-api.version>5.15.3-2</font-awesome-api.version>
-    <popper-api.version>1.16.1-2</popper-api.version>
->>>>>>> 8c61835c
 
   </properties>
 
